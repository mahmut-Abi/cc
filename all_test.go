--- conflicted
+++ resolved
@@ -1932,12 +1932,7 @@
 		parseOpts,
 	)
 }
-
-<<<<<<< HEAD
 func TestDevM4(t *testing.T) {
-=======
-func TestDevStbVorbis(t *testing.T) {
->>>>>>> 9f0c45b9
 	predefined, includePaths, sysIncludePaths, err := HostConfig()
 	if err != nil {
 		t.Logf("skipping: %v", err)
@@ -1945,12 +1940,9 @@
 	}
 
 	ppOpts := []Opt{
-<<<<<<< HEAD
 		IncludePaths([]string{
 			".",
 		}),
-=======
->>>>>>> 9f0c45b9
 		IncludePaths(includePaths),
 		SysIncludePaths(sysIncludePaths),
 		devTest(),
@@ -1960,12 +1952,9 @@
 		ppOpts = append(ppOpts, CrashOnError())
 	}
 	parseOpts := []Opt{
-<<<<<<< HEAD
 		IncludePaths([]string{
 			".",
 		}),
-=======
->>>>>>> 9f0c45b9
 		IncludePaths(includePaths),
 		SysIncludePaths(sysIncludePaths),
 		devTest(),
@@ -1975,7 +1964,6 @@
 		parseOpts = append(parseOpts, CrashOnError())
 	}
 
-<<<<<<< HEAD
 	p := predefined
 
 	testDev(
@@ -2073,7 +2061,37 @@
 			/// "vasnprintf.c", vasnprintf.c:3624:25: unexpected '{', expected expression list or type name or one of ['!', '&', '(', '*', '+', '-', '~', ++, --, _Alignof, _Bool, _Complex, char, character constant, const, double, enum, float, floating-point constant, identifier, int, integer constant, long, long character constant, long string constant, restrict, short, signed, sizeof, string literal, struct, typedefname, typeof, union, unsigned, void, volatile]
 		},
 		"testdata/dev/m4-1.4.17/lib/",
-=======
+		ppOpts,
+		parseOpts,
+	)
+}
+
+func TestDevStbVorbis(t *testing.T) {
+	predefined, includePaths, sysIncludePaths, err := HostConfig()
+	if err != nil {
+		t.Logf("skipping: %v", err)
+		return
+	}
+
+	ppOpts := []Opt{
+		IncludePaths(includePaths),
+		SysIncludePaths(sysIncludePaths),
+		devTest(),
+		EnableIncludeNext(),
+	}
+	if *oFailFast {
+		ppOpts = append(ppOpts, CrashOnError())
+	}
+	parseOpts := []Opt{
+		IncludePaths(includePaths),
+		SysIncludePaths(sysIncludePaths),
+		devTest(),
+		gccEmu(),
+	}
+	if *oFailFast {
+		parseOpts = append(parseOpts, CrashOnError())
+	}
+
 	testDev(
 		t,
 		predefined,
@@ -2087,7 +2105,6 @@
 			"stb_vorbis.c",
 		},
 		"testdata/dev/stb",
->>>>>>> 9f0c45b9
 		ppOpts,
 		parseOpts,
 	)
